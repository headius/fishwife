Gem::Specification.new do |spec|
    spec.name = "mizuno"
    spec.version = "0.4.0"
    spec.required_rubygems_version = Gem::Requirement.new(">= 1.2") \
        if spec.respond_to?(:required_rubygems_version=)
    spec.authors = [ "Don Werve" ]
    spec.description = 'Jetty-powered running shoes for JRuby/Rack.'
    spec.summary = 'Rack handler for Jetty 7 on JRuby.  Features multithreading, event-driven I/O, and async support.'
    spec.email = 'don@madwombat.com'
    spec.executables = [ "mizuno" ]
    spec.files = %w( .gitignore
        README.markdown
        LICENSE
        mizuno.gemspec
        lib/mizuno/http_server.rb
        lib/mizuno/rack_servlet.rb
        lib/mizuno.rb
        bin/mizuno )
    spec.homepage = 'http://github.com/matadon/mizuno'
    spec.has_rdoc = false
    spec.require_paths = [ "lib" ]
    spec.rubygems_version = '1.3.6'
    spec.add_dependency('rack', '>= 1.0.0')
<<<<<<< HEAD
    spec.add_dependency('rjack-jetty', '~> 7.4')
=======
    spec.add_dependency('rjack-slf4j', '~> 1.6.1')
    spec.add_development_dependency('rjack-logback', '~> 1.1')
>>>>>>> 36f21e3c
end<|MERGE_RESOLUTION|>--- conflicted
+++ resolved
@@ -21,10 +21,7 @@
     spec.require_paths = [ "lib" ]
     spec.rubygems_version = '1.3.6'
     spec.add_dependency('rack', '>= 1.0.0')
-<<<<<<< HEAD
     spec.add_dependency('rjack-jetty', '~> 7.4')
-=======
     spec.add_dependency('rjack-slf4j', '~> 1.6.1')
     spec.add_development_dependency('rjack-logback', '~> 1.1')
->>>>>>> 36f21e3c
 end